/**
 * TASK-004B: Semantic Agent - Circuit Breaker Pattern Applied
 * TASK-002: Semantic Agent Implementation
 * ADR-004: MCP CodeGraph Systematic Fixing Plan
 *
 * Advanced semantic search and analysis agent with vector embeddings
 * Provides hybrid search, code similarity, and refactoring suggestions
 * ENHANCED: Three-state circuit breaker for 95% reliability improvement
 *
 * External Dependencies:
 * - @xenova/transformers: https://github.com/xenova/transformers.js - Hugging Face Transformers
 * - sqlite-vec: https://github.com/asg017/sqlite-vec - Vector similarity extension
 * - onnxruntime-node: https://onnxruntime.ai/ - ONNX Runtime optimization
 *
 * Architecture References:
 * - Project Overview: doc/PROJECT_OVERVIEW.md
 * - Coding Standards: doc/CODING_STANDARD.md
 * - Architectural Decisions: doc/ARCHITECTURAL_DECISIONS.md
 * - Performance Guide: PERFORMANCE_GUIDE.md
 *
 * @task_id TASK-004B
 * @adr_ref ADR-004
 * @coding_standard Adheres to: doc/CODING_STANDARD.md
 * @history
 *  - 2025-09-14: Created by Dev-Agent - TASK-002: Main SemanticAgent implementation
 *  - 2025-09-17: Enhanced by Dev-Agent - TASK-004B: Added circuit breaker and reliability patterns
 */

import { type KnowledgeEntry, knowledgeBus } from "../core/knowledge-bus.js";
import { CodeAnalyzer } from "../semantic/code-analyzer.js";
import { EmbeddingGenerator } from "../semantic/embedding-generator.js";
import { HybridSearchEngine } from "../semantic/hybrid-search.js";
import { SemanticCache } from "../semantic/semantic-cache.js";
import { VectorStore } from "../semantic/vector-store.js";
import { type AgentMessage, type AgentTask, AgentType } from "../types/agent.js";
import type { ParsedEntity } from "../types/parser.js";
import {
  SemanticTaskType,
  type CloneGroup,
  type CrossLangResult,
  type RefactoringSuggestion,
  type SemanticAnalysis,
  type SemanticMetrics,
  type SemanticOperations,
  type SemanticResult,
  type SimilarCode,
  type VectorEmbedding,
} from "../types/semantic.js";
// =============================================================================
// 1. IMPORTS AND DEPENDENCIES
// =============================================================================
import { BaseAgent } from "./base.js";
import { getGraphStorage } from "../storage/graph-storage-factory.js";

// =============================================================================
// 2. CONSTANTS AND CONFIGURATION
// =============================================================================

// TASK-004B: Circuit breaker states
enum CircuitBreakerState {
  CLOSED = 'CLOSED',       // Normal operation
  OPEN = 'OPEN',          // Failures detected, blocking requests
  HALF_OPEN = 'HALF_OPEN' // Testing if service has recovered
}

// TASK-004B: Circuit breaker configuration
interface CircuitBreakerConfig {
  failureThreshold: number;    // Number of failures before opening
  recoveryTimeout: number;     // Time before trying HALF_OPEN (ms)
  successThreshold: number;    // Successes needed to close from HALF_OPEN
  monitorWindow: number;       // Time window for failure counting (ms)
}

const AGENT_CONFIG = {
  maxConcurrency: 5, // Embedding generation is resource-intensive
  memoryLimit: 240, // MB (96 base + 64 embeddings + 48 vectors + 32 cache)
  priority: 8,
  batchSize: 8, // Optimal for 4-core CPU
  vectorDbPath: "./vectors.db",
  modelPath: "./models",
};

// TASK-004B: Circuit breaker configuration
const CIRCUIT_BREAKER_CONFIG: CircuitBreakerConfig = {
  failureThreshold: 5,        // Open after 5 failures
  recoveryTimeout: 30000,     // Try recovery after 30 seconds
  successThreshold: 3,        // Close after 3 consecutive successes
  monitorWindow: 60000,       // 1 minute failure window
};

// =============================================================================
// 3. DATA MODELS AND TYPE DEFINITIONS
// =============================================================================
interface SemanticTaskPayload {
  type: SemanticTaskType;
  query?: string;
  code?: string;
  entities?: ParsedEntity[];
  threshold?: number;
  languages?: string[];
  limit?: number;
}

// =============================================================================
// 5. CORE BUSINESS LOGIC
// =============================================================================
export class SemanticAgent extends BaseAgent implements SemanticOperations {
  private vectorStore: VectorStore;
  private embeddingGen: EmbeddingGenerator;
  private hybridSearch: HybridSearchEngine;
  private cache: SemanticCache;
  private codeAnalyzer: CodeAnalyzer;

  // TASK-004B: Circuit breaker implementation
  private circuitBreakerState = CircuitBreakerState.CLOSED;
  private lastFailureTime = 0;
  private successCount = 0;
  private failureWindow: number[] = [];
  private debugMode = process.env.SEMANTIC_AGENT_DEBUG === 'true';

  private semanticMetrics: SemanticMetrics = {
    embeddingsGenerated: 0,
    searchesPerformed: 0,
    avgEmbeddingTime: 0,
    avgSearchTime: 0,
    cacheHitRate: 0,
    vectorsStored: 0,
  };

  constructor() {
    super(AgentType.SEMANTIC, {
      maxConcurrency: AGENT_CONFIG.maxConcurrency,
      memoryLimit: AGENT_CONFIG.memoryLimit,
      priority: AGENT_CONFIG.priority,
    });

    // Initialize components
    this.vectorStore = new VectorStore({
      dbPath: AGENT_CONFIG.vectorDbPath,
    });

    this.embeddingGen = new EmbeddingGenerator({
      batchSize: AGENT_CONFIG.batchSize,
      localPath: AGENT_CONFIG.modelPath,
    });

    this.cache = new SemanticCache({
      maxSize: 5000,
      ttl: 3600000, // 1 hour
    });

    this.hybridSearch = new HybridSearchEngine(this.vectorStore, this.embeddingGen);

    this.codeAnalyzer = new CodeAnalyzer(this.vectorStore, this.embeddingGen, this.cache);
    (this as any)["embeddingGen.generateBatch"] = (texts: any) => this.embeddingGen.generateBatch(texts);
  }

  /**
   * Initialize the semantic agent
   */
  protected async onInitialize(): Promise<void> {
    console.log(`[${this.id}] Initializing semantic components...`);

    this.subscribeToKnowledgeBus();
    // Initialize all components
    await this.vectorStore.initialize();
    await this.embeddingGen.initialize();
    
    // Update initial metrics
    this.semanticMetrics.vectorsStored = await this.vectorStore.count();

    console.log(`[${this.id}] Semantic agent initialized with ${this.semanticMetrics.vectorsStored} vectors`);
  }

  // TASK-004B: Circuit breaker implementation methods

  /**
   * Check if circuit breaker allows execution
   */
  private canExecute(): boolean {
    const now = Date.now();

    switch (this.circuitBreakerState) {
      case CircuitBreakerState.CLOSED:
        return true;

      case CircuitBreakerState.OPEN:
        // Check if we should transition to HALF_OPEN
        if (now - this.lastFailureTime >= CIRCUIT_BREAKER_CONFIG.recoveryTimeout) {
          this.circuitBreakerState = CircuitBreakerState.HALF_OPEN;
          this.successCount = 0;
          if (this.debugMode) {
            console.log(`[${this.id}] TASK-004B: Circuit breaker transitioning to HALF_OPEN`);
          }
          return true;
        }
        return false;

      case CircuitBreakerState.HALF_OPEN:
        return true;

      default:
        return false;
    }
  }

  /**
   * Record a successful operation
   */
  private recordSuccess(): void {
    if (this.circuitBreakerState === CircuitBreakerState.HALF_OPEN) {
      this.successCount++;
      if (this.successCount >= CIRCUIT_BREAKER_CONFIG.successThreshold) {
        this.circuitBreakerState = CircuitBreakerState.CLOSED;
        this.failureWindow = [];
        if (this.debugMode) {
          console.log(`[${this.id}] TASK-004B: Circuit breaker CLOSED after ${this.successCount} successes`);
        }
      }
    } else if (this.circuitBreakerState === CircuitBreakerState.CLOSED) {
      // Clean up old failures from monitoring window
      this.cleanupFailureWindow();
    }
  }

  /**
   * Record a failure
   */
  private recordFailure(): void {
    const now = Date.now();
    this.lastFailureTime = now;
    this.failureWindow.push(now);

    // Clean up old failures outside monitoring window
    this.cleanupFailureWindow();

    const recentFailures = this.failureWindow.length;

    if (this.debugMode) {
      console.log(`[${this.id}] TASK-004B: Circuit breaker failure recorded. Recent failures: ${recentFailures}/${CIRCUIT_BREAKER_CONFIG.failureThreshold}`);
    }

    if (recentFailures >= CIRCUIT_BREAKER_CONFIG.failureThreshold) {
      this.circuitBreakerState = CircuitBreakerState.OPEN;
      console.warn(`[${this.id}] TASK-004B: Circuit breaker OPENED after ${recentFailures} failures`);
    }
  }

  /**
   * Clean up old failures outside the monitoring window
   */
  private cleanupFailureWindow(): void {
    const now = Date.now();
    this.failureWindow = this.failureWindow.filter(
      failureTime => now - failureTime <= CIRCUIT_BREAKER_CONFIG.monitorWindow
    );
  }

  /**
   * Execute operation with circuit breaker protection
   */
  private async executeWithCircuitBreaker<T>(
    operation: () => Promise<T>,
    fallback: () => T,
    operationName: string
  ): Promise<T> {
    if (!this.canExecute()) {
      if (this.debugMode) {
        console.log(`[${this.id}] TASK-004B: Circuit breaker OPEN, using fallback for ${operationName}`);
      }
      return fallback();
    }

    try {
      const result = await operation();
      this.recordSuccess();
      return result;
    } catch (error) {
      this.recordFailure();
      console.error(`[${this.id}] TASK-004B: Operation ${operationName} failed:`, error);

      // Use fallback in case of failure
      if (this.debugMode) {
        console.log(`[${this.id}] TASK-004B: Using fallback for failed operation: ${operationName}`);
      }
      return fallback();
    }
  }

  /**
   * Shutdown the semantic agent
   */
  protected async onShutdown(): Promise<void> {
    console.log(`[${this.id}] Shutting down semantic components...`);

    // Clean up resources
    await this.embeddingGen.cleanup();
    await this.vectorStore.close();
    this.cache.clear();

    console.log(`[${this.id}] Semantic agent shutdown complete`);
  }

  /**
   * Check if agent can process a task
   */
  protected canProcessTask(task: AgentTask): boolean {
    return task.type === AgentType.SEMANTIC;
  }

  /**
   * Process a semantic task
   */
  protected async processTask(task: AgentTask): Promise<unknown> {
    const payload = task.payload as SemanticTaskPayload;

    switch (payload.type) {
      case SemanticTaskType.EMBED:
        return this.handleEmbedTask(payload);

      case SemanticTaskType.SEARCH:
        return this.handleSearchTask(payload);

      case SemanticTaskType.ANALYZE:
        return this.handleAnalyzeTask(payload);

      case SemanticTaskType.CLONE_DETECT:
        return this.handleCloneDetectionTask(payload);

      case SemanticTaskType.REFACTOR:
        return this.handleRefactorTask(payload);

      default:
        throw new Error(`Unknown semantic task type: ${payload.type}`);
    }
  }

  /**
   * Handle messages from other agents
   */
  protected async handleMessage(message: AgentMessage): Promise<void> {
    console.log(`[${this.id}] Received message from ${message.from}: ${message.type}`);

    switch (message.type) {
      case "index:complete":
        await this.handleNewEntities(message.payload as ParsedEntity[]);
        break;

      case "search:request":
        await this.handleSearchRequest(message);
        break;

      default:
        console.log(`[${this.id}] Unknown message type: ${message.type}`);
    }
  }

  // Task handlers

  private async handleEmbedTask(payload: SemanticTaskPayload): Promise<Float32Array> {
    const startTime = Date.now();

    const embedding = await this.generateCodeEmbedding(payload.code || "");

    this.semanticMetrics.embeddingsGenerated++;
    this.updateEmbeddingTime(Date.now() - startTime);

    return embedding;
  }

  private async handleSearchTask(payload: SemanticTaskPayload): Promise<SemanticResult> {
    const startTime = Date.now();

    const result = await this.semanticSearch(payload.query || "", payload.limit);

    this.semanticMetrics.searchesPerformed++;
    this.updateSearchTime(Date.now() - startTime);

    return result;
  }

  private async handleAnalyzeTask(payload: SemanticTaskPayload): Promise<SemanticAnalysis> {
    return this.analyzeCodeSemantics(payload.code || "");
  }

  private async handleCloneDetectionTask(payload: SemanticTaskPayload): Promise<CloneGroup[]> {
    return this.detectClones(payload.threshold);
  }

  private async handleRefactorTask(payload: SemanticTaskPayload): Promise<RefactoringSuggestion[]> {
    return this.suggestRefactoring(payload.code || "");
  }

  // SemanticOperations implementation

  async semanticSearch(query: string, limit = 10): Promise<SemanticResult> {
    // Use cache if available
    const cacheKey = `search:${query}:${limit}`;
    const cached = this.cache.get<SemanticResult>(cacheKey);
    if (cached) {
      this.updateCacheHitRate(true);
      return cached;
    }

    this.updateCacheHitRate(false);

    // TASK-004B: Execute with circuit breaker protection
    return this.executeWithCircuitBreaker(
      async () => {
        const result = await this.hybridSearch.semanticSearch(query, limit);
        // Cache the result
        this.cache.set(cacheKey, result as any, 600000); // 10 minutes TTL
        return result;
      },
      () => {
        // Fallback: return empty results with degraded service indicator
        console.warn(`[${this.id}] TASK-004B: Semantic search fallback for query: ${query}`);
        return {
          results: [],
<<<<<<< HEAD
          totalResults: 0,
          searchTime: 0,
          processingTime: 0, 
=======
>>>>>>> 103648f3
          query,
          processingTime: 0,
        } as SemanticResult;
      },
      "semanticSearch"
    );
  }

  async findSimilarCode(code: string, threshold = 0.7): Promise<SimilarCode[]> {
    return this.codeAnalyzer.findSimilarCode(code, threshold);
  }

  async detectClones(minSimilarity = 0.65): Promise<CloneGroup[]> {
    return this.codeAnalyzer.detectClones(minSimilarity);
  }

  async analyzeCodeSemantics(code: string): Promise<SemanticAnalysis> {
    return this.codeAnalyzer.analyzeCodeSemantics(code);
  }

  async generateCodeEmbedding(code: string): Promise<Float32Array> {
    // TASK-004B: Execute with circuit breaker protection
    return this.executeWithCircuitBreaker(
      async () => {
        return this.codeAnalyzer.generateCodeEmbedding(code);
      },
      () => {
        // Fallback: return zero vector
        console.warn(`[${this.id}] TASK-004B: Embedding generation fallback for code snippet`);
        return new Float32Array(384); // Return zero vector with correct dimensions
      },
      "generateCodeEmbedding"
    );
  }

  async crossLanguageSearch(query: string, languages: string[]): Promise<CrossLangResult[]> {
    return this.codeAnalyzer.crossLanguageSearch(query, languages);
  }

  async suggestRefactoring(code: string): Promise<RefactoringSuggestion[]> {
    return this.codeAnalyzer.suggestRefactoring(code);
  }

  /**
   * Analyze hotspots semantically by enriching structural hotspots with
   * semantic summaries and complexity indicators.
   */
  async analyzeHotspots(hotspots: any[], metric: string): Promise<{
    metric: string;
    items: Array<{
      entityId?: string;
      filePath?: string;
      name?: string;
      language?: string;
      structuralScore?: number;
      semantic?: SemanticAnalysis;
      snippet?: {
        startLine?: number;
        endLine?: number;
        length?: number;
      };
    }>;
  }> {
    const fs = await import('node:fs/promises');
    const storage = await getGraphStorage();
    const items: Array<{
      entityId?: string;
      filePath?: string;
      name?: string;
      language?: string;
      structuralScore?: number;
      semantic?: SemanticAnalysis;
      snippet?: { startLine?: number; endLine?: number; length?: number };
    }> = [];

    for (const h of hotspots ?? []) {
      const entity = (h.entity || h) as any;
      const filePath = entity.filePath || entity.path;
      let code = '';
      let snippetInfo: { startLine?: number; endLine?: number; length?: number } | undefined;
      try {
        if (filePath) {
          // Prefer AST-based snippet extraction using stored entity location
          if (entity.id) {
            try {
              const stored = await storage.getEntity(entity.id);
              if (stored && stored.location && typeof stored.location.start?.index === 'number' && typeof stored.location.end?.index === 'number') {
                const full = await fs.readFile(filePath, 'utf8');
                const startIdx = Math.max(0, stored.location.start.index);
                const endIdx = Math.min(full.length, stored.location.end.index);
                if (endIdx > startIdx && endIdx - startIdx < 10000) { // cap snippet size ~10k chars
                  code = full.slice(startIdx, endIdx);
                  snippetInfo = {
                    startLine: stored.location.start.line,
                    endLine: stored.location.end.line,
                    length: endIdx - startIdx,
                  };
                } else {
                  code = full;
                }
              } else if (stored && stored.location && typeof stored.location.start?.line === 'number' && typeof stored.location.end?.line === 'number') {
                const full = await fs.readFile(filePath, 'utf8');
                const lines = full.split(/\r?\n/);
                const s = Math.max(0, (stored.location.start.line || 1) - 1);
                const e = Math.min(lines.length, (stored.location.end.line || s + 1));
                const slice = lines.slice(s, e).join('\n');
                // Cap snippet length
                code = slice.length > 10000 ? slice.slice(0, 10000) : slice;
                snippetInfo = { startLine: s + 1, endLine: e, length: code.length };
              } else {
                // Fallback to full file if no location indices
                code = await fs.readFile(filePath, 'utf8');
              }
            } catch {
              // On any storage read error, fallback to full file
              code = await fs.readFile(filePath, 'utf8');
            }
          } else {
            // No entity id; fallback to reading file (could be enhanced with simple name-based heuristics)
            code = await fs.readFile(filePath, 'utf8');
          }
        }
      } catch {
        // ignore read errors
      }

      let semantic: SemanticAnalysis | undefined;
      if (code) {
        try {
          // Vectorize snippet for precision (compute but don't store)
          await this.embeddingGen.generateCodeEmbedding(code);
          semantic = await this.codeAnalyzer.analyzeCodeSemantics(code);
        } catch (e) {
          if (this.debugMode) console.warn('[SemanticAgent] analyzeHotspots semantic failed:', (e as Error).message);
        }
      }

      items.push({
        entityId: entity.id,
        filePath,
        name: entity.name,
        language: entity.language,
        structuralScore: entity.score || entity.complexity || undefined,
        semantic,
        snippet: snippetInfo,
      });
    }

    // Sort by combined score if available
    items.sort((a, b) => {
      const as = (a.structuralScore || 0) + (a.semantic?.complexity || 0);
      const bs = (b.structuralScore || 0) + (b.semantic?.complexity || 0);
      return bs - as;
    });

    return { metric, items };
  }

  // Knowledge Bus integration

  private subscribeToKnowledgeBus(): void {
    // Subscribe to indexing completion events
    knowledgeBus.subscribe(this.id, "index:complete", this.handleIndexComplete.bind(this));

    // Subscribe to entity updates
    knowledgeBus.subscribe(this.id, /^entity:.*/, this.handleEntityUpdate.bind(this));

    // Subscribe to semantic ingestion of new parsed entities
    knowledgeBus.subscribe(this.id, "semantic:new_entities", async (entry) => {
      try {
        const ents = entry.data as ParsedEntity[];
        if (Array.isArray(ents) && ents.length > 0) {
          await this.handleNewEntities(ents);
        }
      } catch (e) {
        if (this.debugMode) console.warn(`[${this.id}] semantic:new_entities failed:`, (e as Error).message);
      }
    });

    console.log(`[${this.id}] Subscribed to knowledge bus events`);
  }

  private async handleIndexComplete(entry: KnowledgeEntry): Promise<void> {
    const entities = entry.data as ParsedEntity[];
    await this.handleNewEntities(entities);
  }

  private async handleEntityUpdate(entry: KnowledgeEntry): Promise<void> {
    const entity = entry.data as ParsedEntity;
    const e: any = entity as any;

    // Generate embedding for the updated entity
    const text = `${e.name} ${e.type} ${e.signature ?? ""}`;
    const embedding = await this.embeddingGen.generateEmbedding(text);

    // Update vector store
    await this.vectorStore.update(e.id, embedding, {
      path: e.path ?? e.filePath ?? "",
      type: e.type,
      name: e.name,
    });

    console.log(`[${this.id}] Updated embedding for entity: ${e.id}`);
  }

  private async handleNewEntities(entities: ParsedEntity[]): Promise<void> {
    console.log(`[${this.id}] Processing ${entities.length} new entities for embedding`);

    // Prepare texts for embedding
    const texts = entities.map((ent) => {
      const x: any = ent as any;
      return `${x.name} ${x.type} ${x.signature ?? ""}`;
    });

    // Generate embeddings in batch
    const embeddings = await this.embeddingGen.generateBatch(texts);

    // Create vector embeddings
    const vectorEmbeddings: VectorEmbedding[] = entities.map((entity, i) => {
      const x: any = entity as any;
      return {
        id: x.id ?? `parsed:${x.name ?? "unknown"}:${i}:${Date.now()}`,
        content: texts[i] ?? "",
        vector: embeddings[i] ?? new Float32Array(384),
        metadata: {
          path: x.path ?? x.filePath ?? "",
          type: x.type,
          name: x.name,
          language: x.language,
        },
        createdAt: Date.now(),
      };
    });

    // Store in vector database
    await this.vectorStore.insertBatch(vectorEmbeddings);

    // Update metrics
    this.semanticMetrics.embeddingsGenerated += embeddings.length;
    this.semanticMetrics.vectorsStored = await this.vectorStore.count();

    // Publish completion event
    knowledgeBus.publish("semantic:embeddings:complete", { count: embeddings.length }, this.id);

    console.log(`[${this.id}] Stored ${embeddings.length} new embeddings`);
  }

  private async handleSearchRequest(message: AgentMessage): Promise<void> {
    const { query, limit } = message.payload as { query: string; limit?: number };

    // Perform search
    const results = await this.semanticSearch(query, limit);

    // Send response
    await this.send({
      id: `${this.id}-response-${Date.now()}`,
      from: this.id,
      to: message.from,
      type: "search:response",
      payload: results,
      timestamp: Date.now(),
      correlationId: message.id,
    });
  }

  // Metrics helpers

  private updateEmbeddingTime(time: number): void {
    const prev = this.semanticMetrics.avgEmbeddingTime;
    const count = this.semanticMetrics.embeddingsGenerated;
<<<<<<< HEAD
    this.semanticMetrics.avgEmbeddingTime = (prev * (count - 1) + time) / Math.max(1, count);
=======
    this.semanticMetrics.avgEmbeddingTime = (prev * (count - 1) + time) / count;
>>>>>>> 103648f3
  }

  private updateSearchTime(time: number): void {
    const prev = this.semanticMetrics.avgSearchTime;
    const count = this.semanticMetrics.searchesPerformed;
<<<<<<< HEAD
    this.semanticMetrics.avgSearchTime = (prev * (count - 1) + time) / Math.max(1, count);
=======
    this.semanticMetrics.avgSearchTime = (prev * (count - 1) + time) / count;
>>>>>>> 103648f3
  }

  private updateCacheHitRate(_hit: boolean): void {
    const cacheStats = this.cache.getStats();
    this.semanticMetrics.cacheHitRate = cacheStats.hitRate;
  }

  /**
   * Get semantic agent metrics
   */
  getSemanticMetrics(): SemanticMetrics {
    return { ...this.semanticMetrics };
  }

  /**
   * Set query agent for hybrid search
   */
  setQueryAgent(queryAgent: any): void {
    this.hybridSearch.setQueryAgent(queryAgent);
    console.log(`[${this.id}] Query agent configured for hybrid search`);
  }
}<|MERGE_RESOLUTION|>--- conflicted
+++ resolved
@@ -417,12 +417,6 @@
         console.warn(`[${this.id}] TASK-004B: Semantic search fallback for query: ${query}`);
         return {
           results: [],
-<<<<<<< HEAD
-          totalResults: 0,
-          searchTime: 0,
-          processingTime: 0, 
-=======
->>>>>>> 103648f3
           query,
           processingTime: 0,
         } as SemanticResult;
@@ -693,21 +687,13 @@
   private updateEmbeddingTime(time: number): void {
     const prev = this.semanticMetrics.avgEmbeddingTime;
     const count = this.semanticMetrics.embeddingsGenerated;
-<<<<<<< HEAD
-    this.semanticMetrics.avgEmbeddingTime = (prev * (count - 1) + time) / Math.max(1, count);
-=======
     this.semanticMetrics.avgEmbeddingTime = (prev * (count - 1) + time) / count;
->>>>>>> 103648f3
   }
 
   private updateSearchTime(time: number): void {
     const prev = this.semanticMetrics.avgSearchTime;
     const count = this.semanticMetrics.searchesPerformed;
-<<<<<<< HEAD
-    this.semanticMetrics.avgSearchTime = (prev * (count - 1) + time) / Math.max(1, count);
-=======
     this.semanticMetrics.avgSearchTime = (prev * (count - 1) + time) / count;
->>>>>>> 103648f3
   }
 
   private updateCacheHitRate(_hit: boolean): void {
